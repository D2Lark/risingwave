// Copyright 2022 Singularity Data
//
// Licensed under the Apache License, Version 2.0 (the "License");
// you may not use this file except in compliance with the License.
// You may obtain a copy of the License at
//
// http://www.apache.org/licenses/LICENSE-2.0
//
// Unless required by applicable law or agreed to in writing, software
// distributed under the License is distributed on an "AS IS" BASIS,
// WITHOUT WARRANTIES OR CONDITIONS OF ANY KIND, either express or implied.
// See the License for the specific language governing permissions and
// limitations under the License.

use std::collections::HashMap;

use anyhow::{anyhow, Result};
use async_trait::async_trait;
use bytes::Bytes;
use itertools::Itertools;
use serde::{Deserialize, Serialize};

use crate::datagen::{self, DatagenSplit, DatagenSplitEnumerator, DatagenSplitReader};
use crate::dummy_connector::DummySplitReader;
use crate::kafka::enumerator::KafkaSplitEnumerator;
use crate::kafka::source::KafkaSplitReader;
use crate::kafka::KafkaSplit;
use crate::kinesis::enumerator::client::KinesisSplitEnumerator;
use crate::kinesis::source::reader::KinesisMultiSplitReader;
use crate::kinesis::split::{KinesisOffset, KinesisSplit};
use crate::nexmark::source::reader::NexmarkSplitReader;
use crate::nexmark::{NexmarkSplit, NexmarkSplitEnumerator};
use crate::pulsar::source::reader::PulsarSplitReader;
use crate::pulsar::{PulsarEnumeratorOffset, PulsarSplit, PulsarSplitEnumerator};
use crate::ConnectorProperties;

/// [`SplitEnumerator`] fetches the split metadata from the external source service.
/// NOTE: It runs in the meta server, so probably it should be moved to the `meta` crate.
#[async_trait]
pub trait SplitEnumerator: Sized {
    type Split: SplitMetaData + Send + Sync;
    type Properties;

    async fn new(properties: Self::Properties) -> Result<Self>;
    async fn list_splits(&mut self) -> Result<Vec<Self::Split>>;
}

/// [`SplitReader`] is an abstraction of the external connector read interface,
/// used to read messages from the outside and transform them into source-oriented
/// [`SourceMessage`], in order to improve throughput, it is recommended to return a batch of
/// messages at a time, [`Option`] is used to be compatible with the Stream API, but the stream of a
/// Streaming system should not end
#[async_trait]
pub trait SplitReader: Sized {
    type Properties;

    async fn new(
        properties: Self::Properties,
        state: ConnectorStateV2,
        columns: Option<Vec<Column>>,
    ) -> Result<Self>;
    async fn next(&mut self) -> Result<Option<Vec<SourceMessage>>>;
}

const PULSAR_SPLIT_TYPE: &str = "pulsar";
const S3_SPLIT_TYPE: &str = "s3";
const KINESIS_SPLIT_TYPE: &str = "kinesis";
const KAFKA_SPLIT_TYPE: &str = "kafka";
const NEXMARK_SPLIT_TYPE: &str = "nexmark";

#[derive(Debug, Clone, Serialize, Deserialize)]
pub enum SplitImpl {
    Kafka(KafkaSplit),
    Pulsar(PulsarSplit),
    Kinesis(KinesisSplit),
    Nexmark(NexmarkSplit),
}

pub enum SplitReaderImpl {
    Kinesis(Box<KinesisMultiSplitReader>),
    Kafka(Box<KafkaSplitReader>),
    Dummy(Box<DummySplitReader>),
    Nexmark(Box<NexmarkSplitReader>),
    Pulsar(Box<PulsarSplitReader>),
}

pub enum SplitEnumeratorImpl {
    Kafka(KafkaSplitEnumerator),
    Pulsar(PulsarSplitEnumerator),
    Kinesis(KinesisSplitEnumerator),
    Nexmark(NexmarkSplitEnumerator),
}

pub type DataType = risingwave_common::types::DataType;

#[derive(Clone, Debug)]
pub struct Column {
    pub name: String,
    pub data_type: DataType,
}

/// The message pumped from the external source service.
/// The third-party message structs will eventually be transformed into this struct.
#[derive(Debug, Clone, Eq, PartialEq, Serialize, Deserialize)]
pub struct SourceMessage {
    pub payload: Option<Bytes>,
    pub offset: String,
    pub split_id: String,
}

/// The metadata of a split.
pub trait SplitMetaData: Sized {
    fn id(&self) -> String;
    fn encode_to_bytes(&self) -> Bytes;
    fn restore_from_bytes(bytes: &[u8]) -> Result<Self>;
}

macro_rules! impl_split_enumerator {
    ([], $({ $variant_name:ident, $split_enumerator_name:ident} ),*) => {
        impl SplitEnumeratorImpl {

             pub async fn create(properties: ConnectorProperties) -> Result<Self> {
                match properties {
                    $( ConnectorProperties::$variant_name(props) => $split_enumerator_name::new(props).await.map(Self::$variant_name), )*
                    other => Err(anyhow!("split enumerator type for config {:?} is not supported", other)),
                }
             }

             pub async fn list_splits(&mut self) -> Result<Vec<SplitImpl>> {
                match self {
                    $( Self::$variant_name(inner) => inner.list_splits().await.map(|ss| ss.into_iter().map(SplitImpl::$variant_name).collect_vec()), )*
                }
             }
        }
    }
}

impl_split_enumerator! {
            [ ] ,
            { Kafka, KafkaSplitEnumerator },
            { Pulsar, PulsarSplitEnumerator },
            { Kinesis, KinesisSplitEnumerator },
            { Nexmark, NexmarkSplitEnumerator }
}

macro_rules! impl_split {
    ([], $({ $variant_name:ident, $split_name:ident, $split:ty} ),*) => {
        impl SplitImpl {
            pub fn id(&self) -> String {
                match self {
                    $( Self::$variant_name(inner) => inner.id(), )*
                }
            }

            pub fn to_json_bytes(&self) -> Bytes {
                match self {
                    $( Self::$variant_name(inner) => inner.encode_to_bytes(), )*
                }
            }

            pub fn get_type(&self) -> String {
                match self {
                    $( Self::$variant_name(_) => $split_name, )*
                }
                    .to_string()
            }

            pub fn restore_from_bytes(split_type: String, bytes: &[u8]) -> Result<Self> {
                match split_type.as_str() {
                    $( $split_name => <$split>::restore_from_bytes(bytes).map(Self::$variant_name), )*
                    other => Err(anyhow!("split type {} not supported", other)),
                }
            }
        }
    }
}

impl_split! {
            [ ] ,
            { Kafka, KAFKA_SPLIT_TYPE, KafkaSplit },
            { Pulsar, PULSAR_SPLIT_TYPE, PulsarSplit },
            { Kinesis, KINESIS_SPLIT_TYPE, KinesisSplit },
            { Nexmark, NEXMARK_SPLIT_TYPE, NexmarkSplit }
}

macro_rules! impl_split_reader {
    ([], $({ $variant_name:ident, $split_reader_name:ident} ),*) => {
        impl SplitReaderImpl {
            pub async fn next(&mut self) -> Result<Option<Vec<SourceMessage>>> {
                match self {
                    $( Self::$variant_name(inner) => inner.next().await, )*
                }
            }

             pub async fn create(
                config: ConnectorProperties,
                state: ConnectorStateV2,
                columns: Option<Vec<Column>>,
            ) -> Result<Self> {
                if let ConnectorStateV2::Splits(s) = &state {
                    if s.is_empty() {
                        return Ok(Self::Dummy(Box::new(DummySplitReader {})));
                    }
                }

                let connector = match config {
                     $( ConnectorProperties::$variant_name(props) => Self::$variant_name(Box::new($split_reader_name::new(props, state, columns).await?)), )*
                    _ => todo!()
                };

                Ok(connector)
            }
        }
    }
}

impl_split_reader! {
            [ ] ,
            { Kafka, KafkaSplitReader },
            { Pulsar, PulsarSplitReader },
            { Kinesis, KinesisMultiSplitReader },
            { Nexmark, NexmarkSplitReader },
            { Dummy, DummySplitReader }
}

/// The persistent state of the connector.
#[derive(Debug, Clone, Serialize, Deserialize)]
pub struct ConnectorState {
    pub identifier: Bytes,
    pub start_offset: String,
    pub end_offset: String,
}

impl ConnectorState {
    pub fn from_hashmap(state: HashMap<String, String>) -> Vec<Self> {
        if state.is_empty() {
            return vec![];
        }
        let mut connector_states: Vec<Self> = Vec::with_capacity(state.len());
        connector_states.extend(state.iter().map(|(split, offset)| Self {
            identifier: Bytes::from(split.to_owned()),
            start_offset: offset.clone(),
            end_offset: "".to_string(),
        }));
        connector_states
    }
}

// TODO: use macro and trait to simplify the code here
impl From<SplitImpl> for ConnectorState {
    fn from(split: SplitImpl) -> Self {
        match split {
            SplitImpl::Kafka(kafka) => Self {
                identifier: Bytes::from(kafka.partition.to_string()),
                start_offset: kafka.start_offset.unwrap().to_string(),
                end_offset: if let Some(end_offset) = kafka.stop_offset {
                    end_offset.to_string()
                } else {
                    "".to_string()
                },
            },
            SplitImpl::Kinesis(kinesis) => Self {
                identifier: Bytes::from(kinesis.shard_id),
                start_offset: match kinesis.start_position {
                    KinesisOffset::SequenceNumber(s) => s,
                    _ => "".to_string(),
                },
                end_offset: match kinesis.end_position {
                    KinesisOffset::SequenceNumber(s) => s,
                    _ => "".to_string(),
                },
            },
            SplitImpl::Pulsar(pulsar) => Self {
                identifier: Bytes::from(pulsar.topic.to_string()),
                start_offset: match pulsar.start_offset {
                    PulsarEnumeratorOffset::MessageId(id) => id,
                    _ => "".to_string(),
                },
                end_offset: "".to_string(),
            },
            SplitImpl::Nexmark(nex_mark) => Self {
                identifier: Bytes::from(nex_mark.id()),
                start_offset: match nex_mark.start_offset {
                    Some(s) => s.to_string(),
                    _ => "".to_string(),
                },
                end_offset: "".to_string(),
            },
            SplitImpl::Datagen(dategen) => Self {
                identifier: Bytes::from(dategen.id()),
                start_offset: match dategen.start_offset {
                    Some(s) => s.to_string(),
                    _ => "".to_string(),
                },
                end_offset: "".to_string(),
            },
        }
    }
}

impl SplitMetaData for ConnectorState {
    fn id(&self) -> String {
        String::from_utf8(self.identifier.to_vec()).unwrap()
    }

    fn encode_to_bytes(&self) -> Bytes {
        Bytes::from(serde_json::to_string(self).unwrap())
    }

    fn restore_from_bytes(bytes: &[u8]) -> Result<Self> {
        serde_json::from_slice(bytes).map_err(|e| anyhow!(e))
    }
}

#[derive(Debug, Clone)]
pub enum ConnectorStateV2 {
    // ConnectorState should change to Vec<ConnectorState> because there can be multiple readers
    // in a source executor
    State(ConnectorState),
    Splits(Vec<SplitImpl>),
    None,
<<<<<<< HEAD
}

#[async_trait]
pub trait SplitReader {
    async fn next(&mut self) -> Result<Option<Vec<SourceMessage>>>;
}

pub enum SplitReaderImpl {
    Kinesis(Box<KinesisMultiSplitReader>),
    Kafka(Box<KafkaSplitReader>),
    Dummy(DummySplitReader),
    Nexmark(Box<NexmarkSplitReader>),
    Pulsar(PulsarSplitReader),
    Datagen(DatagenSplitReader),
}

impl SplitReaderImpl {
    pub async fn next(&mut self) -> Result<Option<Vec<SourceMessage>>> {
        match self {
            Self::Kafka(r) => r.next().await,
            Self::Kinesis(r) => r.next().await,
            Self::Dummy(r) => r.next().await,
            Self::Nexmark(r) => r.next().await,
            Self::Pulsar(r) => r.next().await,
            Self::Datagen(r) => r.next().await,
        }
    }

    pub async fn create(
        config: ConnectorProperties,
        state: ConnectorStateV2,
        columns: Option<Vec<Column>>,
    ) -> Result<Self> {
        if let ConnectorStateV2::Splits(s) = &state {
            if s.is_empty() {
                return Ok(Self::Dummy(DummySplitReader {}));
            }
        }

        if columns.as_ref().is_none() {
            return Err(anyhow!("columns is None!"));
        }

        let columns = columns.unwrap();

        if columns.is_empty() {
            return Err(anyhow!("columns is empty"));
        }

        let connector = match config {
            ConnectorProperties::Kafka(props) => {
                Self::Kafka(Box::new(KafkaSplitReader::new(props, state).await?))
            }
            ConnectorProperties::Kinesis(props) => {
                Self::Kinesis(Box::new(KinesisMultiSplitReader::new(props, state).await?))
            }
            ConnectorProperties::Nexmark(props) => {
                Self::Nexmark(Box::new(NexmarkSplitReader::new(*props, state).await?))
            }
            ConnectorProperties::Pulsar(props) => {
                Self::Pulsar(PulsarSplitReader::new(props, state).await?)
            }
            ConnectorProperties::Datagen(props) => {
                Self::Datagen(DatagenSplitReader::new(props, state, columns).await?)
            }
            _other => {
                todo!()
            }
        };
        Ok(connector)
    }
}

/// `SplitEnumerator` fetches the split metadata from the external source service.
/// NOTE: It runs in the meta server, so probably it should be moved to the `meta` crate.
#[async_trait]
pub trait SplitEnumerator {
    type Split: SplitMetaData + Send + Sync;
    async fn list_splits(&mut self) -> Result<Vec<Self::Split>>;
}

pub enum SplitEnumeratorImpl {
    Kafka(kafka::enumerator::KafkaSplitEnumerator),
    Pulsar(pulsar::enumerator::PulsarSplitEnumerator),
    Kinesis(kinesis::enumerator::client::KinesisSplitEnumerator),
    Nexmark(nexmark::enumerator::NexmarkSplitEnumerator),
    Datagen(datagen::enumerator::DatagenSplitEnumerator),
}

#[derive(Debug, Clone, Serialize, Deserialize)]
pub enum SplitImpl {
    Kafka(kafka::KafkaSplit),
    Pulsar(pulsar::PulsarSplit),
    Kinesis(kinesis::split::KinesisSplit),
    Nexmark(nexmark::NexmarkSplit),
    Datagen(datagen::DatagenSplit),
}

const PULSAR_SPLIT_TYPE: &str = "pulsar";
const S3_SPLIT_TYPE: &str = "s3";
const KINESIS_SPLIT_TYPE: &str = "kinesis";
const KAFKA_SPLIT_TYPE: &str = "kafka";
const NEXMARK_SPLIT_TYPE: &str = "nexmark";
const DATAGEN_SPLIT_TYPE: &str = "datagen";

impl SplitImpl {
    pub fn id(&self) -> String {
        match self {
            SplitImpl::Kafka(k) => k.id(),
            SplitImpl::Pulsar(p) => p.id(),
            SplitImpl::Kinesis(k) => k.id(),
            SplitImpl::Nexmark(n) => n.id(),
            SplitImpl::Datagen(d) => d.id(),
        }
    }

    pub fn to_json_bytes(&self) -> Bytes {
        match self {
            SplitImpl::Kafka(k) => k.to_json_bytes(),
            SplitImpl::Pulsar(p) => p.to_json_bytes(),
            SplitImpl::Kinesis(k) => k.to_json_bytes(),
            SplitImpl::Nexmark(n) => n.to_json_bytes(),
            SplitImpl::Datagen(d) => d.to_json_bytes(),
        }
    }

    pub fn get_type(&self) -> String {
        match self {
            SplitImpl::Kafka(_) => KAFKA_SPLIT_TYPE,
            SplitImpl::Pulsar(_) => PULSAR_SPLIT_TYPE,
            SplitImpl::Kinesis(_) => KINESIS_SPLIT_TYPE,
            SplitImpl::Nexmark(_) => NEXMARK_SPLIT_TYPE,
            SplitImpl::Datagen(_) => DATAGEN_SPLIT_TYPE,
        }
        .to_string()
    }

    pub fn restore_from_bytes(split_type: String, bytes: &[u8]) -> Result<Self> {
        match split_type.as_str() {
            KAFKA_SPLIT_TYPE => KafkaSplit::restore_from_bytes(bytes).map(SplitImpl::Kafka),
            PULSAR_SPLIT_TYPE => PulsarSplit::restore_from_bytes(bytes).map(SplitImpl::Pulsar),
            KINESIS_SPLIT_TYPE => KinesisSplit::restore_from_bytes(bytes).map(SplitImpl::Kinesis),
            NEXMARK_SPLIT_TYPE => NexmarkSplit::restore_from_bytes(bytes).map(SplitImpl::Nexmark),
            DATAGEN_SPLIT_TYPE => DatagenSplit::restore_from_bytes(bytes).map(SplitImpl::Datagen),
            other => Err(anyhow!("split type {} not supported", other)),
        }
    }
}

impl SplitEnumeratorImpl {
    pub async fn list_splits(&mut self) -> Result<Vec<SplitImpl>> {
        match self {
            SplitEnumeratorImpl::Kafka(k) => k
                .list_splits()
                .await
                .map(|ss| ss.into_iter().map(SplitImpl::Kafka).collect_vec()),
            SplitEnumeratorImpl::Pulsar(p) => p
                .list_splits()
                .await
                .map(|ss| ss.into_iter().map(SplitImpl::Pulsar).collect_vec()),
            SplitEnumeratorImpl::Kinesis(k) => k
                .list_splits()
                .await
                .map(|ss| ss.into_iter().map(SplitImpl::Kinesis).collect_vec()),
            SplitEnumeratorImpl::Nexmark(k) => k
                .list_splits()
                .await
                .map(|ss| ss.into_iter().map(SplitImpl::Nexmark).collect_vec()),
            SplitEnumeratorImpl::Datagen(d) => d
                .list_splits()
                .await
                .map(|ss| ss.into_iter().map(SplitImpl::Datagen).collect_vec()),
        }
    }

    pub async fn create(properties: ConnectorProperties) -> Result<Self> {
        match properties {
            ConnectorProperties::Kafka(props) => KafkaSplitEnumerator::new(props).map(Self::Kafka),
            ConnectorProperties::Pulsar(props) => {
                PulsarSplitEnumerator::new(props).map(Self::Pulsar)
            }
            ConnectorProperties::Kinesis(props) => {
                KinesisSplitEnumerator::new(props).await.map(Self::Kinesis)
            }
            ConnectorProperties::Nexmark(props) => {
                NexmarkSplitEnumerator::new(props.as_ref()).map(Self::Nexmark)
            }
            ConnectorProperties::Datagen(props) => {
                DatagenSplitEnumerator::new(props).map(Self::Datagen)
            }
            ConnectorProperties::S3(_) => todo!(),
        }
    }
=======
>>>>>>> 66873032
}<|MERGE_RESOLUTION|>--- conflicted
+++ resolved
@@ -319,200 +319,4 @@
     State(ConnectorState),
     Splits(Vec<SplitImpl>),
     None,
-<<<<<<< HEAD
-}
-
-#[async_trait]
-pub trait SplitReader {
-    async fn next(&mut self) -> Result<Option<Vec<SourceMessage>>>;
-}
-
-pub enum SplitReaderImpl {
-    Kinesis(Box<KinesisMultiSplitReader>),
-    Kafka(Box<KafkaSplitReader>),
-    Dummy(DummySplitReader),
-    Nexmark(Box<NexmarkSplitReader>),
-    Pulsar(PulsarSplitReader),
-    Datagen(DatagenSplitReader),
-}
-
-impl SplitReaderImpl {
-    pub async fn next(&mut self) -> Result<Option<Vec<SourceMessage>>> {
-        match self {
-            Self::Kafka(r) => r.next().await,
-            Self::Kinesis(r) => r.next().await,
-            Self::Dummy(r) => r.next().await,
-            Self::Nexmark(r) => r.next().await,
-            Self::Pulsar(r) => r.next().await,
-            Self::Datagen(r) => r.next().await,
-        }
-    }
-
-    pub async fn create(
-        config: ConnectorProperties,
-        state: ConnectorStateV2,
-        columns: Option<Vec<Column>>,
-    ) -> Result<Self> {
-        if let ConnectorStateV2::Splits(s) = &state {
-            if s.is_empty() {
-                return Ok(Self::Dummy(DummySplitReader {}));
-            }
-        }
-
-        if columns.as_ref().is_none() {
-            return Err(anyhow!("columns is None!"));
-        }
-
-        let columns = columns.unwrap();
-
-        if columns.is_empty() {
-            return Err(anyhow!("columns is empty"));
-        }
-
-        let connector = match config {
-            ConnectorProperties::Kafka(props) => {
-                Self::Kafka(Box::new(KafkaSplitReader::new(props, state).await?))
-            }
-            ConnectorProperties::Kinesis(props) => {
-                Self::Kinesis(Box::new(KinesisMultiSplitReader::new(props, state).await?))
-            }
-            ConnectorProperties::Nexmark(props) => {
-                Self::Nexmark(Box::new(NexmarkSplitReader::new(*props, state).await?))
-            }
-            ConnectorProperties::Pulsar(props) => {
-                Self::Pulsar(PulsarSplitReader::new(props, state).await?)
-            }
-            ConnectorProperties::Datagen(props) => {
-                Self::Datagen(DatagenSplitReader::new(props, state, columns).await?)
-            }
-            _other => {
-                todo!()
-            }
-        };
-        Ok(connector)
-    }
-}
-
-/// `SplitEnumerator` fetches the split metadata from the external source service.
-/// NOTE: It runs in the meta server, so probably it should be moved to the `meta` crate.
-#[async_trait]
-pub trait SplitEnumerator {
-    type Split: SplitMetaData + Send + Sync;
-    async fn list_splits(&mut self) -> Result<Vec<Self::Split>>;
-}
-
-pub enum SplitEnumeratorImpl {
-    Kafka(kafka::enumerator::KafkaSplitEnumerator),
-    Pulsar(pulsar::enumerator::PulsarSplitEnumerator),
-    Kinesis(kinesis::enumerator::client::KinesisSplitEnumerator),
-    Nexmark(nexmark::enumerator::NexmarkSplitEnumerator),
-    Datagen(datagen::enumerator::DatagenSplitEnumerator),
-}
-
-#[derive(Debug, Clone, Serialize, Deserialize)]
-pub enum SplitImpl {
-    Kafka(kafka::KafkaSplit),
-    Pulsar(pulsar::PulsarSplit),
-    Kinesis(kinesis::split::KinesisSplit),
-    Nexmark(nexmark::NexmarkSplit),
-    Datagen(datagen::DatagenSplit),
-}
-
-const PULSAR_SPLIT_TYPE: &str = "pulsar";
-const S3_SPLIT_TYPE: &str = "s3";
-const KINESIS_SPLIT_TYPE: &str = "kinesis";
-const KAFKA_SPLIT_TYPE: &str = "kafka";
-const NEXMARK_SPLIT_TYPE: &str = "nexmark";
-const DATAGEN_SPLIT_TYPE: &str = "datagen";
-
-impl SplitImpl {
-    pub fn id(&self) -> String {
-        match self {
-            SplitImpl::Kafka(k) => k.id(),
-            SplitImpl::Pulsar(p) => p.id(),
-            SplitImpl::Kinesis(k) => k.id(),
-            SplitImpl::Nexmark(n) => n.id(),
-            SplitImpl::Datagen(d) => d.id(),
-        }
-    }
-
-    pub fn to_json_bytes(&self) -> Bytes {
-        match self {
-            SplitImpl::Kafka(k) => k.to_json_bytes(),
-            SplitImpl::Pulsar(p) => p.to_json_bytes(),
-            SplitImpl::Kinesis(k) => k.to_json_bytes(),
-            SplitImpl::Nexmark(n) => n.to_json_bytes(),
-            SplitImpl::Datagen(d) => d.to_json_bytes(),
-        }
-    }
-
-    pub fn get_type(&self) -> String {
-        match self {
-            SplitImpl::Kafka(_) => KAFKA_SPLIT_TYPE,
-            SplitImpl::Pulsar(_) => PULSAR_SPLIT_TYPE,
-            SplitImpl::Kinesis(_) => KINESIS_SPLIT_TYPE,
-            SplitImpl::Nexmark(_) => NEXMARK_SPLIT_TYPE,
-            SplitImpl::Datagen(_) => DATAGEN_SPLIT_TYPE,
-        }
-        .to_string()
-    }
-
-    pub fn restore_from_bytes(split_type: String, bytes: &[u8]) -> Result<Self> {
-        match split_type.as_str() {
-            KAFKA_SPLIT_TYPE => KafkaSplit::restore_from_bytes(bytes).map(SplitImpl::Kafka),
-            PULSAR_SPLIT_TYPE => PulsarSplit::restore_from_bytes(bytes).map(SplitImpl::Pulsar),
-            KINESIS_SPLIT_TYPE => KinesisSplit::restore_from_bytes(bytes).map(SplitImpl::Kinesis),
-            NEXMARK_SPLIT_TYPE => NexmarkSplit::restore_from_bytes(bytes).map(SplitImpl::Nexmark),
-            DATAGEN_SPLIT_TYPE => DatagenSplit::restore_from_bytes(bytes).map(SplitImpl::Datagen),
-            other => Err(anyhow!("split type {} not supported", other)),
-        }
-    }
-}
-
-impl SplitEnumeratorImpl {
-    pub async fn list_splits(&mut self) -> Result<Vec<SplitImpl>> {
-        match self {
-            SplitEnumeratorImpl::Kafka(k) => k
-                .list_splits()
-                .await
-                .map(|ss| ss.into_iter().map(SplitImpl::Kafka).collect_vec()),
-            SplitEnumeratorImpl::Pulsar(p) => p
-                .list_splits()
-                .await
-                .map(|ss| ss.into_iter().map(SplitImpl::Pulsar).collect_vec()),
-            SplitEnumeratorImpl::Kinesis(k) => k
-                .list_splits()
-                .await
-                .map(|ss| ss.into_iter().map(SplitImpl::Kinesis).collect_vec()),
-            SplitEnumeratorImpl::Nexmark(k) => k
-                .list_splits()
-                .await
-                .map(|ss| ss.into_iter().map(SplitImpl::Nexmark).collect_vec()),
-            SplitEnumeratorImpl::Datagen(d) => d
-                .list_splits()
-                .await
-                .map(|ss| ss.into_iter().map(SplitImpl::Datagen).collect_vec()),
-        }
-    }
-
-    pub async fn create(properties: ConnectorProperties) -> Result<Self> {
-        match properties {
-            ConnectorProperties::Kafka(props) => KafkaSplitEnumerator::new(props).map(Self::Kafka),
-            ConnectorProperties::Pulsar(props) => {
-                PulsarSplitEnumerator::new(props).map(Self::Pulsar)
-            }
-            ConnectorProperties::Kinesis(props) => {
-                KinesisSplitEnumerator::new(props).await.map(Self::Kinesis)
-            }
-            ConnectorProperties::Nexmark(props) => {
-                NexmarkSplitEnumerator::new(props.as_ref()).map(Self::Nexmark)
-            }
-            ConnectorProperties::Datagen(props) => {
-                DatagenSplitEnumerator::new(props).map(Self::Datagen)
-            }
-            ConnectorProperties::S3(_) => todo!(),
-        }
-    }
-=======
->>>>>>> 66873032
 }