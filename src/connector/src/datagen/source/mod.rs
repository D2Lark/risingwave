// Copyright 2022 Singularity Data
//
// Licensed under the Apache License, Version 2.0 (the "License");
// you may not use this file except in compliance with the License.
// You may obtain a copy of the License at
//
// http://www.apache.org/licenses/LICENSE-2.0
//
// Unless required by applicable law or agreed to in writing, software
// distributed under the License is distributed on an "AS IS" BASIS,
// WITHOUT WARRANTIES OR CONDITIONS OF ANY KIND, either express or implied.
// See the License for the specific language governing permissions and
// limitations under the License.

mod field_generator;
mod generator;
mod reader;

pub use reader::*;

<<<<<<< HEAD
const SEQUENCE_FIELD_KIND: &str = "sequence";
=======
const SEQUENCE_FIELD_KIND: &str = "sequence";
/// default datagen generator next() interval
const DEFUALT_DATAGEN_INTERVAL: u128 = 1000;
>>>>>>> 2a3e88a1
<|MERGE_RESOLUTION|>--- conflicted
+++ resolved
@@ -18,10 +18,6 @@
 
 pub use reader::*;
 
-<<<<<<< HEAD
-const SEQUENCE_FIELD_KIND: &str = "sequence";
-=======
 const SEQUENCE_FIELD_KIND: &str = "sequence";
 /// default datagen generator next() interval
-const DEFUALT_DATAGEN_INTERVAL: u128 = 1000;
->>>>>>> 2a3e88a1
+const DEFUALT_DATAGEN_INTERVAL: u128 = 1000;