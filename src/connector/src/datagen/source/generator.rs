--- conflicted
+++ resolved
@@ -19,10 +19,7 @@
 use tokio::time::{sleep, Duration, Instant};
 
 use super::field_generator::FieldGeneratorImpl;
-<<<<<<< HEAD
-=======
 use super::DEFUALT_DATAGEN_INTERVAL;
->>>>>>> 2a3e88a1
 use crate::SourceMessage;
 
 pub struct DatagenEventGenerator {
@@ -57,12 +54,6 @@
     }
 
     pub async fn next(&mut self) -> Result<Option<Vec<SourceMessage>>> {
-<<<<<<< HEAD
-        sleep(Duration::from_secs(1)).await;
-        let mut res = vec![];
-
-        for i in 0..self.partition_size {
-=======
         let now = Instant::now();
         let mut res = vec![];
         let mut generated_count: u64 = 0;
@@ -71,7 +62,6 @@
             if now.elapsed().as_millis() >= DEFUALT_DATAGEN_INTERVAL {
                 break;
             }
->>>>>>> 2a3e88a1
             let map: Map<String, Value> = self
                 .fields_map
                 .iter_mut()
@@ -87,9 +77,6 @@
             generated_count += 1;
             res.push(msg);
         }
-<<<<<<< HEAD
-        self.events_so_far += self.partition_size;
-=======
 
         self.events_so_far += generated_count;
 
@@ -101,7 +88,6 @@
             .await;
         }
 
->>>>>>> 2a3e88a1
         Ok(Some(res))
     }
 }
