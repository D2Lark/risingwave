// Copyright 2022 Singularity Data
//
// Licensed under the Apache License, Version 2.0 (the "License");
// you may not use this file except in compliance with the License.
// You may obtain a copy of the License at
//
// http://www.apache.org/licenses/LICENSE-2.0
//
// Unless required by applicable law or agreed to in writing, software
// distributed under the License is distributed on an "AS IS" BASIS,
// WITHOUT WARRANTIES OR CONDITIONS OF ANY KIND, either express or implied.
// See the License for the specific language governing permissions and
// limitations under the License.

use drop_stream::*;
use drop_table::*;
use merge_sort_exchange::*;
use order_by::OrderByExecutor;
use risingwave_common::array::DataChunk;
use risingwave_common::catalog::Schema;
use risingwave_common::error::ErrorCode::{self, InternalError};
use risingwave_common::error::Result;
use risingwave_pb::batch_plan::plan_node::NodeBody;
use risingwave_pb::batch_plan::PlanNode;

use self::fuse::FusedExecutor;
use crate::executor::create_source::CreateSourceExecutor;
pub use crate::executor::create_table::CreateTableExecutor;
use crate::executor::join::nested_loop_join::NestedLoopJoinExecutor;
use crate::executor::join::sort_merge_join::SortMergeJoinExecutor;
use crate::executor::trace::TraceExecutor;
use crate::executor2::executor_wrapper::ExecutorWrapper;
use crate::executor2::{
    BoxedExecutor2, BoxedExecutor2Builder, DeleteExecutor2, ExchangeExecutor2, FilterExecutor2,
<<<<<<< HEAD
    HashAggExecutor2Builder, HashJoinExecutor2Builder, InsertExecutor2, LimitExecutor2,
    ProjectExecutor2, RowSeqScanExecutor2Builder, SortAggExecutor2, TopNExecutor2, TraceExecutor2,
    ValuesExecutor2,
=======
    GenerateSeriesI32Executor2, HashAggExecutor2Builder, HashJoinExecutor2Builder, InsertExecutor2,
    LimitExecutor2, ProjectExecutor2, SortAggExecutor2, StreamScanExecutor2, TopNExecutor2,
    TraceExecutor2, ValuesExecutor2,
>>>>>>> 2d30fda2
};
use crate::task::{BatchEnvironment, TaskId};

mod create_source;
mod create_table;
mod drop_stream;
mod drop_table;
pub mod executor2_wrapper;
mod fuse;
mod join;
mod merge_sort_exchange;
mod order_by;
<<<<<<< HEAD
mod stream_scan;
=======
mod row_seq_scan;
>>>>>>> 2d30fda2
#[cfg(test)]
pub mod test_utils;
mod trace;

/// `Executor` is an operator in the query execution.
#[async_trait::async_trait]
pub trait Executor: Send {
    /// Initializes the executor.
    async fn open(&mut self) -> Result<()>;

    /// Executes the executor to get next chunk
    async fn next(&mut self) -> Result<Option<DataChunk>>;

    /// Finalizes the executor.
    async fn close(&mut self) -> Result<()>;

    /// Returns the schema of the executor's return data.
    ///
    /// Schema must be available before `init`.
    fn schema(&self) -> &Schema;

    /// Identity string of the executor
    fn identity(&self) -> &str;

    /// Turn an executor into a fused executor
    fn fuse(self) -> FusedExecutor<Self>
    where
        Self: Executor + std::marker::Sized,
    {
        FusedExecutor::new(self)
    }
}

pub type BoxedExecutor = Box<dyn Executor>;

/// Every Executor should impl this trait to provide a static method to build a `BoxedExecutor` from
/// proto and global environment
pub trait BoxedExecutorBuilder {
    fn new_boxed_executor(source: &ExecutorBuilder) -> Result<BoxedExecutor>;

    fn new_boxed_executor2(source: &ExecutorBuilder) -> Result<BoxedExecutor2> {
        Ok(Box::new(ExecutorWrapper::from(Self::new_boxed_executor(
            source,
        )?)))
    }
}

#[allow(dead_code)]
struct NotImplementedBuilder;

impl BoxedExecutorBuilder for NotImplementedBuilder {
    fn new_boxed_executor(_source: &ExecutorBuilder) -> Result<BoxedExecutor> {
        Err(ErrorCode::NotImplemented("Executor not implemented".to_string(), None.into()).into())
    }
}

pub struct ExecutorBuilder<'a> {
    pub plan_node: &'a PlanNode,
    pub task_id: &'a TaskId,
    env: BatchEnvironment,
    epoch: u64,
}

macro_rules! build_executor {
    ($source: expr, $($proto_type_name:path => $data_type:ty),* $(,)?) => {
        match $source.plan_node().get_node_body().unwrap() {
            $(
                $proto_type_name(..) => {
                    <$data_type>::new_boxed_executor($source)
                },
            )*
        }
    }
}

macro_rules! build_executor2 {
    ($source: expr, $($proto_type_name:path => $data_type:ty),* $(,)?) => {
        match $source.plan_node().get_node_body().unwrap() {
            $(
                $proto_type_name(..) => {
                    <$data_type>::new_boxed_executor2($source)
                },
            )*
        }
    }
}

impl<'a> ExecutorBuilder<'a> {
    pub fn new(
        plan_node: &'a PlanNode,
        task_id: &'a TaskId,
        env: BatchEnvironment,
        epoch: u64,
    ) -> Self {
        Self {
            plan_node,
            task_id,
            env,
            epoch,
        }
    }

    pub fn build(&self) -> Result<BoxedExecutor> {
        self.try_build().map_err(|e| {
            InternalError(format!(
                "[PlanNode: {:?}] Failed to build executor: {}",
                self.plan_node.get_node_body(),
                e,
            ))
            .into()
        })
    }

    pub fn build2(&self) -> Result<BoxedExecutor2> {
        self.try_build2().map_err(|e| {
            InternalError(format!(
                "[PlanNode: {:?}] Failed to build executor: {}",
                self.plan_node.get_node_body(),
                e,
            ))
            .into()
        })
    }

    #[must_use]
    pub fn clone_for_plan(&self, plan_node: &'a PlanNode) -> Self {
        ExecutorBuilder::new(plan_node, self.task_id, self.env.clone(), self.epoch)
    }

    fn try_build(&self) -> Result<BoxedExecutor> {
        let real_executor = build_executor! { self,
            NodeBody::CreateTable => CreateTableExecutor,
            NodeBody::RowSeqScan => RowSeqScanExecutor2Builder,
            NodeBody::Insert => InsertExecutor2,
            NodeBody::Delete => DeleteExecutor2,
            NodeBody::DropTable => DropTableExecutor,
            NodeBody::Exchange => ExchangeExecutor2,
            NodeBody::Filter => FilterExecutor2,
            NodeBody::Project => ProjectExecutor2,
            NodeBody::SortAgg => SortAggExecutor2,
            NodeBody::OrderBy => OrderByExecutor,
            NodeBody::CreateSource => CreateSourceExecutor,
            NodeBody::SourceScan => StreamScanExecutor2,
            NodeBody::TopN => TopNExecutor2,
            NodeBody::Limit => LimitExecutor2,
            NodeBody::Values => ValuesExecutor2,
            NodeBody::NestedLoopJoin => NestedLoopJoinExecutor,
            NodeBody::HashJoin => HashJoinExecutor2Builder,
            NodeBody::SortMergeJoin => SortMergeJoinExecutor,
            NodeBody::DropSource => DropStreamExecutor,
            NodeBody::HashAgg => HashAggExecutor2Builder,
            NodeBody::MergeSortExchange => MergeSortExchangeExecutor,
            NodeBody::GenerateInt32Series => GenerateSeriesI32Executor2,
            NodeBody::HopWindow => NotImplementedBuilder,
        }?;
        let input_desc = real_executor.identity().to_string();
        Ok(Box::new(TraceExecutor::new(real_executor, input_desc)))
    }

    fn try_build2(&self) -> Result<BoxedExecutor2> {
        let real_executor = build_executor2! { self,
            NodeBody::CreateTable => CreateTableExecutor,
            NodeBody::RowSeqScan => RowSeqScanExecutor2Builder,
            NodeBody::Insert => InsertExecutor2,
            NodeBody::Delete => DeleteExecutor2,
            NodeBody::DropTable => DropTableExecutor,
            NodeBody::Exchange => ExchangeExecutor2,
            NodeBody::Filter => FilterExecutor2,
            NodeBody::Project => ProjectExecutor2,
            NodeBody::SortAgg => SortAggExecutor2,
            NodeBody::OrderBy => OrderByExecutor,
            NodeBody::CreateSource => CreateSourceExecutor,
            NodeBody::SourceScan => StreamScanExecutor2,
            NodeBody::TopN => TopNExecutor2,
            NodeBody::Limit => LimitExecutor2,
            NodeBody::Values => ValuesExecutor2,
            NodeBody::NestedLoopJoin => NestedLoopJoinExecutor,
            NodeBody::HashJoin => HashJoinExecutor2Builder,
            NodeBody::SortMergeJoin => SortMergeJoinExecutor,
            NodeBody::DropSource => DropStreamExecutor,
            NodeBody::HashAgg => HashAggExecutor2Builder,
            NodeBody::MergeSortExchange => MergeSortExchangeExecutor,
            NodeBody::GenerateInt32Series => GenerateSeriesI32Executor2,
            NodeBody::HopWindow => NotImplementedBuilder,
        }?;
        let input_desc = real_executor.identity().to_string();
        Ok(Box::new(TraceExecutor2::new(real_executor, input_desc)))
    }

    pub fn plan_node(&self) -> &PlanNode {
        self.plan_node
    }

    pub fn global_batch_env(&self) -> &BatchEnvironment {
        &self.env
    }

    pub fn epoch(&self) -> u64 {
        self.epoch
    }
}

#[cfg(test)]
mod tests {
    use risingwave_pb::batch_plan::PlanNode;

    use crate::executor::ExecutorBuilder;
    use crate::task::{BatchEnvironment, TaskId};

    #[test]
    fn test_clone_for_plan() {
        let plan_node = PlanNode {
            ..Default::default()
        };
        let task_id = &TaskId {
            task_id: 1,
            stage_id: 1,
            query_id: "test_query_id".to_string(),
        };
        let builder =
            ExecutorBuilder::new(&plan_node, task_id, BatchEnvironment::for_test(), u64::MAX);
        let child_plan = &PlanNode {
            ..Default::default()
        };
        let cloned_builder = builder.clone_for_plan(child_plan);
        assert_eq!(builder.task_id, cloned_builder.task_id);
    }
}<|MERGE_RESOLUTION|>--- conflicted
+++ resolved
@@ -32,15 +32,9 @@
 use crate::executor2::executor_wrapper::ExecutorWrapper;
 use crate::executor2::{
     BoxedExecutor2, BoxedExecutor2Builder, DeleteExecutor2, ExchangeExecutor2, FilterExecutor2,
-<<<<<<< HEAD
-    HashAggExecutor2Builder, HashJoinExecutor2Builder, InsertExecutor2, LimitExecutor2,
-    ProjectExecutor2, RowSeqScanExecutor2Builder, SortAggExecutor2, TopNExecutor2, TraceExecutor2,
-    ValuesExecutor2,
-=======
     GenerateSeriesI32Executor2, HashAggExecutor2Builder, HashJoinExecutor2Builder, InsertExecutor2,
-    LimitExecutor2, ProjectExecutor2, SortAggExecutor2, StreamScanExecutor2, TopNExecutor2,
-    TraceExecutor2, ValuesExecutor2,
->>>>>>> 2d30fda2
+    LimitExecutor2, ProjectExecutor2, RowSeqScanExecutor2Builder, SortAggExecutor2,
+    StreamScanExecutor2, TopNExecutor2, TraceExecutor2, ValuesExecutor2,
 };
 use crate::task::{BatchEnvironment, TaskId};
 
@@ -53,11 +47,6 @@
 mod join;
 mod merge_sort_exchange;
 mod order_by;
-<<<<<<< HEAD
-mod stream_scan;
-=======
-mod row_seq_scan;
->>>>>>> 2d30fda2
 #[cfg(test)]
 pub mod test_utils;
 mod trace;
